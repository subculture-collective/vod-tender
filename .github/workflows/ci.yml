name: ci

on:
    push:
        branches: [main]
    pull_request:
        branches: [main]

concurrency:
    group: ${{ github.workflow }}-${{ github.ref }}
    cancel-in-progress: true

jobs:
    gitleaks:
        runs-on: ubuntu-latest
        permissions:
            contents: read
            actions: read
        steps:
            - name: Checkout
              uses: actions/checkout@v4
              with:
                  fetch-depth: 0

            - name: Run Gitleaks
              uses: gitleaks/gitleaks-action@v2
              env:
                  GITHUB_TOKEN: ${{ secrets.GITHUB_TOKEN }}
                  GITLEAKS_ENABLE_SUMMARY: true
              # Fails on any secret findings. Use .gitleaks.toml for baseline suppressions.

    govulncheck:
        runs-on: ubuntu-latest
        permissions:
            contents: read
        steps:
            - name: Checkout
              uses: actions/checkout@v4

            - name: Setup Go
              uses: actions/setup-go@v5
              with:
                  go-version: '1.22.x'
                  cache: true

            - name: Install govulncheck
              run: go install golang.org/x/vuln/cmd/govulncheck@latest

            - name: Run govulncheck
              working-directory: backend
              run: govulncheck ./...
              # Fails on any known vulnerabilities affecting this code. Go vuln DB is curated for exploitable vulns.

    build-test-lint:
        runs-on: ubuntu-latest
        permissions:
            contents: read
        steps:
            - name: Checkout
              uses: actions/checkout@v4

            - name: Install system deps (sqlite3 for cgo)
              run: sudo apt-get update && sudo apt-get install -y libsqlite3-dev

            - name: Setup Go
              uses: actions/setup-go@v5
              with:
                  go-version: '1.22.x'
                  cache: true

            - name: Go env
              run: |
                  go version
                  go env

            - name: Build
              working-directory: backend
              run: go build ./...

            - name: Test
              working-directory: backend
              run: go test ./... -v

            - name: Lint
              uses: golangci/golangci-lint-action@v6
              with:
                  version: latest
                  working-directory: backend

            - name: Build backend Docker image
              run: docker build -t vod-tender-backend:${{ github.sha }} ./backend

            - name: Build frontend Docker image
              run: docker build -t vod-tender-frontend:${{ github.sha }} ./frontend

<<<<<<< HEAD
            - name: Run Trivy vulnerability scanner on backend
              uses: aquasecurity/trivy-action@0.33.1
=======
            # Use a matrix to scan both backend and frontend images with Trivy
            - name: Run Trivy vulnerability scanner
              uses: aquasecurity/trivy-action@master
>>>>>>> 6c612b8f
              with:
                  image-ref: 'vod-tender-${{ matrix.target }}:${{ github.sha }}'
                  format: 'sarif'
                  output: 'trivy-${{ matrix.target }}-results.sarif'
                  severity: 'CRITICAL,HIGH'
                  exit-code: '1'
              strategy:
                  matrix:
                      target: [backend, frontend]

            - name: Upload Trivy SARIF results to GitHub Security
              uses: github/codeql-action/upload-sarif@v3
              if: always()
              with:
                  sarif_file: 'trivy-${{ matrix.target }}-results.sarif'
                  category: 'trivy-${{ matrix.target }}'
              strategy:
                  matrix:
                      target: [backend, frontend]

<<<<<<< HEAD
            - name: Run Trivy vulnerability scanner on backend (JSON report)
              uses: aquasecurity/trivy-action@0.33.1
=======
            - name: Run Trivy vulnerability scanner (JSON report)
              uses: aquasecurity/trivy-action@master
>>>>>>> 6c612b8f
              if: always()
              with:
                  image-ref: 'vod-tender-${{ matrix.target }}:${{ github.sha }}'
                  format: 'json'
                  output: 'trivy-${{ matrix.target }}-results.json'
                  severity: 'CRITICAL,HIGH,MEDIUM,LOW'
<<<<<<< HEAD

            - name: Run Trivy vulnerability scanner on frontend
              uses: aquasecurity/trivy-action@0.33.1
              with:
                  image-ref: 'vod-tender-frontend:${{ github.sha }}'
                  format: 'sarif'
                  output: 'trivy-frontend-results.sarif'
                  severity: 'CRITICAL,HIGH'
                  exit-code: '1'

            - name: Upload frontend Trivy results to GitHub Security
              uses: github/codeql-action/upload-sarif@v3
              if: always()
              with:
                  sarif_file: 'trivy-frontend-results.sarif'
                  category: 'trivy-frontend'

            - name: Run Trivy vulnerability scanner on frontend (JSON report)
              uses: aquasecurity/trivy-action@0.33.1
              if: always()
              with:
                  image-ref: 'vod-tender-frontend:${{ github.sha }}'
                  format: 'json'
                  output: 'trivy-frontend-results.json'
                  severity: 'CRITICAL,HIGH,MEDIUM,LOW'

=======
              strategy:
                  matrix:
                      target: [backend, frontend]
>>>>>>> 6c612b8f
            - name: Upload Trivy scan reports
              uses: actions/upload-artifact@v4
              if: always()
              with:
                  name: trivy-reports
                  path: |
                      trivy-backend-results.json
                      trivy-backend-results.sarif
                      trivy-frontend-results.json
                      trivy-frontend-results.sarif
                  retention-days: 30<|MERGE_RESOLUTION|>--- conflicted
+++ resolved
@@ -93,14 +93,8 @@
             - name: Build frontend Docker image
               run: docker build -t vod-tender-frontend:${{ github.sha }} ./frontend
 
-<<<<<<< HEAD
             - name: Run Trivy vulnerability scanner on backend
               uses: aquasecurity/trivy-action@0.33.1
-=======
-            # Use a matrix to scan both backend and frontend images with Trivy
-            - name: Run Trivy vulnerability scanner
-              uses: aquasecurity/trivy-action@master
->>>>>>> 6c612b8f
               with:
                   image-ref: 'vod-tender-${{ matrix.target }}:${{ github.sha }}'
                   format: 'sarif'
@@ -121,20 +115,14 @@
                   matrix:
                       target: [backend, frontend]
 
-<<<<<<< HEAD
             - name: Run Trivy vulnerability scanner on backend (JSON report)
               uses: aquasecurity/trivy-action@0.33.1
-=======
-            - name: Run Trivy vulnerability scanner (JSON report)
-              uses: aquasecurity/trivy-action@master
->>>>>>> 6c612b8f
               if: always()
               with:
                   image-ref: 'vod-tender-${{ matrix.target }}:${{ github.sha }}'
                   format: 'json'
                   output: 'trivy-${{ matrix.target }}-results.json'
                   severity: 'CRITICAL,HIGH,MEDIUM,LOW'
-<<<<<<< HEAD
 
             - name: Run Trivy vulnerability scanner on frontend
               uses: aquasecurity/trivy-action@0.33.1
@@ -161,11 +149,6 @@
                   output: 'trivy-frontend-results.json'
                   severity: 'CRITICAL,HIGH,MEDIUM,LOW'
 
-=======
-              strategy:
-                  matrix:
-                      target: [backend, frontend]
->>>>>>> 6c612b8f
             - name: Upload Trivy scan reports
               uses: actions/upload-artifact@v4
               if: always()
