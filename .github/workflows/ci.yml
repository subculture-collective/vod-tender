--- conflicted
+++ resolved
@@ -301,13 +301,8 @@
             - name: Set up Docker Buildx
               uses: docker/setup-buildx-action@v3
 
-<<<<<<< HEAD
-            - name: Build backend Docker image (amd64 for scanning)
-              uses: docker/build-push-action@v5
-=======
             - name: Build backend Docker image
               uses: docker/build-push-action@v6
->>>>>>> 142975f4
               with:
                   context: ./backend
                   platforms: linux/amd64
@@ -317,13 +312,8 @@
                   cache-to: type=gha,mode=max
                   load: true
 
-<<<<<<< HEAD
-            - name: Build frontend Docker image (amd64 for scanning)
-              uses: docker/build-push-action@v5
-=======
             - name: Build frontend Docker image
               uses: docker/build-push-action@v6
->>>>>>> 142975f4
               with:
                   context: ./frontend
                   platforms: linux/amd64
