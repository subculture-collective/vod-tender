package chat

import (
	"context"
	"database/sql"
	"encoding/json"
	"fmt"
	"log/slog"
	"net/http"
	"os"
	"time"

	"github.com/onnwee/vod-tender/backend/config"
	"github.com/onnwee/vod-tender/backend/twitchapi"
	vodpkg "github.com/onnwee/vod-tender/backend/vod"
)

// StartAutoChatRecorder polls Twitch stream status and automatically starts the chat recorder
// when the configured channel goes live. It uses a placeholder VOD id (live-<unixStart>) until
// the real VOD is published.
// The channel parameter specifies which Twitch channel to monitor.
// Env knobs:
//
//	CHAT_AUTO_POLL_INTERVAL (default 30s)
<<<<<<< HEAD
//	TWITCH_CHANNEL, TWITCH_BOT_USERNAME, TWITCH_CLIENT_ID, TWITCH_CLIENT_SECRET required (plus stored oauth token)
func StartAutoChatRecorder(ctx context.Context, db *sql.DB) {
	channel := os.Getenv("TWITCH_CHANNEL")
	if channel == config.DefaultChannel {
=======
//	TWITCH_BOT_USERNAME, TWITCH_CLIENT_ID, TWITCH_CLIENT_SECRET required (plus stored oauth token)
func StartAutoChatRecorder(ctx context.Context, db *sql.DB, channel string) {
	if channel == "" {
>>>>>>> 6e742384
		slog.Info("auto chat: TWITCH_CHANNEL empty; abort")
		return
	}
	if os.Getenv("TWITCH_BOT_USERNAME") == "" {
		slog.Info("auto chat: TWITCH_BOT_USERNAME empty; abort")
		return
	}
	clientID := os.Getenv("TWITCH_CLIENT_ID")
	clientSecret := os.Getenv("TWITCH_CLIENT_SECRET")
	if clientID == "" || clientSecret == "" {
		slog.Info("auto chat: missing client id/secret; abort")
		return
	}

	pollEvery := 30 * time.Second
	if v := os.Getenv("CHAT_AUTO_POLL_INTERVAL"); v != "" {
		if d, err := time.ParseDuration(v); err == nil && d > 0 {
			pollEvery = d
		}
	}

	var running bool
	ts := &twitchapi.TokenSource{ClientID: clientID, ClientSecret: clientSecret}
	var startedAt time.Time
	var placeholder string
	var recCancel context.CancelFunc
	reconciled := false

	reconcileDelay := time.Minute
	if v := os.Getenv("VOD_RECONCILE_DELAY"); v != "" {
		if d, err := time.ParseDuration(v); err == nil && d > 0 {
			reconcileDelay = d
		}
	}
	reconcileWindow := 15 * time.Minute // how long after offline we keep trying

	getAppToken := func(ctx context.Context) (string, error) { return ts.Get(ctx) }

	ticker := time.NewTicker(pollEvery)
	defer ticker.Stop()
	slog.Info("auto chat: started poller", slog.Duration("interval", pollEvery))
	for {
		if ctx.Err() != nil {
			return
		}
		func() {
			// If we're running, check if stream still live; if not, stop recorder and reconcile.
			// (no-op check removed - logic continues to fetch live status)
			tok, err := getAppToken(ctx)
			if err != nil {
				slog.Debug("auto chat: get app token", slog.Any("err", err))
				return
			}
			req, _ := http.NewRequestWithContext(ctx, http.MethodGet, "https://api.twitch.tv/helix/streams", nil)
			q := req.URL.Query()
			q.Set("user_login", channel)
			req.URL.RawQuery = q.Encode()
			req.Header.Set("Client-Id", clientID)
			req.Header.Set("Authorization", "Bearer "+tok)
			resp, err := http.DefaultClient.Do(req)
			if err != nil {
				slog.Debug("auto chat: streams req", slog.Any("err", err))
				return
			}
			defer func() {
				if err := resp.Body.Close(); err != nil {
					slog.Warn("failed to close response body", slog.Any("err", err))
				}
			}()
			var body struct {
				Data []struct {
					Title     string    `json:"title"`
					StartedAt time.Time `json:"started_at"`
				} `json:"data"`
			}
			if err := json.NewDecoder(resp.Body).Decode(&body); err != nil {
				slog.Debug("auto chat: decode", slog.Any("err", err))
				return
			}
			if len(body.Data) == 0 {
				// Offline
				if running && !reconciled {
					// Stop current recorder if not already stopped
					if recCancel != nil {
						recCancel()
					}
					offStarted := time.Now()
					slog.Info("auto chat: stream ended; beginning reconciliation window", slog.String("placeholder_vod", placeholder))
					go func(ph string, st time.Time, offAt time.Time) {
						// Wait initial delay
						select {
						case <-ctx.Done():
							return
						case <-time.After(reconcileDelay):
						}
						for attempt := 0; attempt < 30; attempt++ { // roughly up to reconcileWindow depending on delay
							if ctx.Err() != nil {
								return
							}
							if time.Since(offAt) > reconcileWindow {
								slog.Warn("auto chat: reconciliation window expired", slog.String("placeholder_vod", ph))
								return
							}
							// Fetch channel VODs and find best match
							vods, err := vodpkg.FetchChannelVODs(ctx, channel)
							if err == nil {
								var candidate *vodpkg.VOD
								for i := range vods {
									v := vods[i]
									if v.Date.Before(st.Add(-10*time.Minute)) || v.Date.After(st.Add(10*time.Minute)) {
										continue
									}
									if candidate == nil {
										candidate = &v
									} else if v.Date.After(candidate.Date) && !v.Date.Before(st) {
										candidate = &v
									}
								}
								if candidate != nil {
									tx, err := db.BeginTx(ctx, nil)
									if err != nil {
										slog.Warn("auto chat: reconcile begin tx", slog.Any("err", err))
										return
									}
									// Ensure real VOD row; then refresh metadata (title/date/duration)
									_, _ = tx.ExecContext(ctx, `INSERT INTO vods (channel, twitch_vod_id, title, date, duration_seconds, created_at) VALUES ($1,$2,$3,$4,$5,NOW()) ON CONFLICT (twitch_vod_id) DO NOTHING`, channel, candidate.ID, candidate.Title, candidate.Date, candidate.Duration)
									_, _ = tx.ExecContext(ctx, `UPDATE vods SET title=$1, date=$2, duration_seconds=$3, updated_at=NOW() WHERE channel=$4 AND twitch_vod_id=$5`, candidate.Title, candidate.Date, candidate.Duration, channel, candidate.ID)
									// Realign relative timestamps if placeholder start differs from actual VOD date
									if !candidate.Date.Equal(st) {
										delta := candidate.Date.Sub(st).Seconds()
										// Shift existing rel_timestamp by delta (if candidate.Date later, delta positive)
										if _, err := tx.ExecContext(ctx, `UPDATE chat_messages SET rel_timestamp=rel_timestamp - $1 WHERE channel=$2 AND vod_id=$3`, delta, channel, ph); err != nil {
											_ = tx.Rollback()
											slog.Warn("auto chat: reconcile shift timestamps", slog.Any("err", err))
											return
										}
									}
									if _, err := tx.ExecContext(ctx, `UPDATE chat_messages SET vod_id=$1 WHERE channel=$2 AND vod_id=$3`, candidate.ID, channel, ph); err != nil {
										_ = tx.Rollback()
										slog.Warn("auto chat: reconcile update chat", slog.Any("err", err))
										return
									}
									if _, err := tx.ExecContext(ctx, `DELETE FROM vods WHERE channel=$1 AND twitch_vod_id=$2`, channel, ph); err != nil {
										_ = tx.Rollback()
										slog.Warn("auto chat: reconcile delete placeholder", slog.Any("err", err))
										return
									}
									if err := tx.Commit(); err != nil {
										slog.Warn("auto chat: reconcile commit", slog.Any("err", err))
										return
									}
									slog.Info("auto chat: reconciliation complete", slog.String("placeholder", ph), slog.String("real_vod", candidate.ID), slog.String("channel", channel))
									reconciled = true
									running = false
									return
								}
							} else {
								slog.Debug("auto chat: reconcile fetch vods", slog.Any("err", err))
							}
							select {
							case <-ctx.Done():
								return
							case <-time.After(30 * time.Second):
							}
						}
					}(placeholder, startedAt, offStarted)
				}
				return
			}
			// Stream is live
			if running {
				return
			} // already recording
			startedAt = body.Data[0].StartedAt.UTC()
			placeholder = fmt.Sprintf("live-%d", startedAt.Unix())
			reconciled = false
			_, _ = db.ExecContext(ctx, `INSERT INTO vods (channel, twitch_vod_id, title, date, duration_seconds, created_at) VALUES ($1,$2,$3,$4,$5,NOW()) ON CONFLICT (twitch_vod_id) DO NOTHING`, channel, placeholder, "LIVE: "+body.Data[0].Title, startedAt, 0)
			running = true
			slog.Info("auto chat: stream live; starting chat recorder", slog.String("vod_id", placeholder), slog.Time("started_at", startedAt), slog.String("channel", channel))
			recCtx, cancel := context.WithCancel(ctx)
			recCancel = cancel
			go func(pID string, st time.Time) {
				StartTwitchChatRecorder(recCtx, db, pID, st)
				slog.Info("auto chat: recorder goroutine exited", slog.String("vod_id", pID))
			}(placeholder, startedAt)
		}()
		select {
		case <-ctx.Done():
			return
		case <-ticker.C:
		}
	}
}<|MERGE_RESOLUTION|>--- conflicted
+++ resolved
@@ -10,7 +10,6 @@
 	"os"
 	"time"
 
-	"github.com/onnwee/vod-tender/backend/config"
 	"github.com/onnwee/vod-tender/backend/twitchapi"
 	vodpkg "github.com/onnwee/vod-tender/backend/vod"
 )
@@ -22,16 +21,9 @@
 // Env knobs:
 //
 //	CHAT_AUTO_POLL_INTERVAL (default 30s)
-<<<<<<< HEAD
-//	TWITCH_CHANNEL, TWITCH_BOT_USERNAME, TWITCH_CLIENT_ID, TWITCH_CLIENT_SECRET required (plus stored oauth token)
-func StartAutoChatRecorder(ctx context.Context, db *sql.DB) {
-	channel := os.Getenv("TWITCH_CHANNEL")
-	if channel == config.DefaultChannel {
-=======
 //	TWITCH_BOT_USERNAME, TWITCH_CLIENT_ID, TWITCH_CLIENT_SECRET required (plus stored oauth token)
 func StartAutoChatRecorder(ctx context.Context, db *sql.DB, channel string) {
 	if channel == "" {
->>>>>>> 6e742384
 		slog.Info("auto chat: TWITCH_CHANNEL empty; abort")
 		return
 	}
