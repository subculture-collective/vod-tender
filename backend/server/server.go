--- conflicted
+++ resolved
@@ -57,11 +57,7 @@
 	rateLimiterCfg := loadRateLimiterConfig()
 	corsCfg := loadCORSConfig()
 	rateLimiter := newIPRateLimiter(context.Background(), rateLimiterCfg)
-<<<<<<< HEAD
-
-=======
-	
->>>>>>> de22bd50
+
 	mux := http.NewServeMux()
 
 	// Metrics endpoint
