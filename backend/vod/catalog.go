package vod

import (
	"context"
	"database/sql"
	"log/slog"
	"os"
	"strconv"
	"time"

	"github.com/onnwee/vod-tender/backend/config"
	"github.com/onnwee/vod-tender/backend/twitchapi"
)

// BackfillMetadata fetches channel VOD list and updates rows that lack title or duration.
func BackfillMetadata(ctx context.Context, db *sql.DB, channel string) error {
	vods, err := FetchChannelVODs(ctx, channel)
	if err != nil {
		return err
	}
	for _, v := range vods {
		_, _ = db.ExecContext(ctx, `UPDATE vods SET title=COALESCE(NULLIF(title,''), $1), date=$2, duration_seconds=CASE WHEN COALESCE(duration_seconds,0)=0 THEN $3 ELSE duration_seconds END, updated_at=NOW() WHERE channel=$4 AND twitch_vod_id=$5`, v.Title, v.Date, v.Duration, channel, v.ID)
	}
	return nil
}

// FetchAllChannelVODs pages through the channel's archive VODs up to maxCount or maxAge.
<<<<<<< HEAD
func FetchAllChannelVODs(ctx context.Context, db *sql.DB, maxCount int, maxAge time.Duration) ([]VOD, error) {
	channel := os.Getenv("TWITCH_CHANNEL")
	if channel == config.DefaultChannel {
=======
func FetchAllChannelVODs(ctx context.Context, db *sql.DB, channel string, maxCount int, maxAge time.Duration) ([]VOD, error) {
	if channel == "" {
		channel = os.Getenv("TWITCH_CHANNEL")
	}
	if channel == "" {
>>>>>>> 6e742384
		return nil, nil
	}
	client := helixClient()
	userID, err := client.GetUserID(ctx, channel)
	if err != nil {
		return nil, err
	}
	cutoff := time.Time{}
	if maxAge > 0 {
		cutoff = time.Now().Add(-maxAge)
	}
	pageSize := 100
	if maxCount > 0 && maxCount < pageSize {
		pageSize = maxCount
	}
	after := ""
	if maxAge == 0 {
		_ = db.QueryRowContext(ctx, `SELECT value FROM kv WHERE channel=$1 AND key='catalog_after'`, channel).Scan(&after)
	}
	collected := []VOD{}
	for maxCount == 0 || len(collected) < maxCount {
		videos, cursor, err := client.ListVideos(ctx, userID, after, pageSize)
		if err != nil {
			return nil, err
		}
		if len(videos) == 0 {
			break
		}
		for _, v := range videos {
			created, _ := time.Parse(time.RFC3339, v.CreatedAt)
			vodObj := VOD{ID: v.ID, Title: v.Title, Date: created, Duration: parseTwitchDuration(v.Duration)}
			if !cutoff.IsZero() && vodObj.Date.Before(cutoff) {
				return collected, nil
			}
			collected = append(collected, vodObj)
			if maxCount > 0 && len(collected) >= maxCount {
				break
			}
		}
		if cursor == "" || (maxCount > 0 && len(collected) >= maxCount) {
			break
		}
		after = cursor
		if maxAge == 0 {
			_, _ = db.ExecContext(ctx, `INSERT INTO kv (channel,key,value,updated_at) VALUES ($1,'catalog_after',$2,NOW())
				ON CONFLICT(channel,key) DO UPDATE SET value=EXCLUDED.value, updated_at=NOW()`, channel, after)
		}
		select {
		case <-ctx.Done():
			return collected, ctx.Err()
		case <-time.After(1200 * time.Millisecond):
		}
	}
	return collected, nil
}

// BackfillCatalog inserts historical VODs without marking processed.
func BackfillCatalog(ctx context.Context, db *sql.DB, channel string, maxCount int, maxAge time.Duration) error {
	vods, err := FetchAllChannelVODs(ctx, db, channel, maxCount, maxAge)
	if err != nil {
		return err
	}
	for _, v := range vods {
		_, _ = db.ExecContext(ctx, `INSERT INTO vods (channel, twitch_vod_id, title, date, duration_seconds, created_at) VALUES ($1,$2,$3,$4,$5,NOW()) ON CONFLICT (twitch_vod_id) DO NOTHING`, channel, v.ID, v.Title, v.Date, v.Duration)
	}
	slog.Info("catalog backfill inserted/ignored", slog.Int("count", len(vods)), slog.String("channel", channel))
	return nil
}

// StartVODCatalogBackfillJob periodically backfills older VODs.
func StartVODCatalogBackfillJob(ctx context.Context, db *sql.DB, channel string) {
	interval := 6 * time.Hour
	if v := os.Getenv("VOD_CATALOG_BACKFILL_INTERVAL"); v != "" {
		if d, err := time.ParseDuration(v); err == nil && d > 0 {
			interval = d
		}
	}
	maxCount := 0
	if s := os.Getenv("VOD_CATALOG_MAX"); s != "" {
		if n, err := strconv.Atoi(s); err == nil && n > 0 {
			maxCount = n
		}
	}
	maxAge := time.Duration(0)
	if s := os.Getenv("VOD_CATALOG_MAX_AGE_DAYS"); s != "" {
		if n, err := strconv.Atoi(s); err == nil && n > 0 {
			maxAge = time.Duration(n) * 24 * time.Hour
		}
	}
	slog.Info("catalog backfill job starting", slog.Duration("interval", interval), slog.Int("max", maxCount), slog.Duration("max_age", maxAge), slog.String("channel", channel))
	ticker := time.NewTicker(interval)
	defer ticker.Stop()
	_ = BackfillCatalog(ctx, db, channel, maxCount, maxAge)
	for {
		select {
		case <-ctx.Done():
			slog.Info("catalog backfill job stopped", slog.String("channel", channel))
			return
		case <-ticker.C:
			if err := BackfillCatalog(ctx, db, channel, maxCount, maxAge); err != nil {
				slog.Warn("catalog backfill", slog.Any("err", err), slog.String("channel", channel))
			}
		}
	}
}

// parseTwitchDuration parses Twitch duration format like "3h15m42s".
func parseTwitchDuration(s string) int {
	var total int
	cur := ""
	for _, r := range s {
		if r >= '0' && r <= '9' {
			cur += string(r)
			continue
		}
		if cur == "" {
			continue
		}
		n := 0
		for _, d := range cur {
			n = n*10 + int(d-'0')
		}
		switch r {
		case 'h':
			total += n * 3600
		case 'm':
			total += n * 60
		case 's':
			total += n
		}
		cur = ""
	}
	return total
}

// helixClient returns a shared HelixClient initialized from env.
func helixClient() *twitchapi.HelixClient {
	return &twitchapi.HelixClient{AppTokenSource: &twitchapi.TokenSource{ClientID: os.Getenv("TWITCH_CLIENT_ID"), ClientSecret: os.Getenv("TWITCH_CLIENT_SECRET")}, ClientID: os.Getenv("TWITCH_CLIENT_ID")}
}<|MERGE_RESOLUTION|>--- conflicted
+++ resolved
@@ -25,17 +25,11 @@
 }
 
 // FetchAllChannelVODs pages through the channel's archive VODs up to maxCount or maxAge.
-<<<<<<< HEAD
-func FetchAllChannelVODs(ctx context.Context, db *sql.DB, maxCount int, maxAge time.Duration) ([]VOD, error) {
-	channel := os.Getenv("TWITCH_CHANNEL")
-	if channel == config.DefaultChannel {
-=======
 func FetchAllChannelVODs(ctx context.Context, db *sql.DB, channel string, maxCount int, maxAge time.Duration) ([]VOD, error) {
 	if channel == "" {
 		channel = os.Getenv("TWITCH_CHANNEL")
 	}
-	if channel == "" {
->>>>>>> 6e742384
+	if channel == config.DefaultChannel {
 		return nil, nil
 	}
 	client := helixClient()
