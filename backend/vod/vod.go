// Package vod implements the VOD model, discovery helpers, downloader integration (yt-dlp),
// and auxiliary utilities like a cancellation registry and circuit breaker helpers.
package vod

import (
	"context"
	"database/sql"
	"fmt"
	"io"
	"log/slog"
	"math/rand"
	"os"
	"os/exec"
	"path/filepath"
	"regexp"
	"strconv"
	"strings"
	"sync"
	"time"

	"github.com/onnwee/vod-tender/backend/telemetry"
	"github.com/onnwee/vod-tender/backend/twitchapi"
)

// VOD is the core model (DB schema defined in db.migrate). It mirrors a subset of Twitch video metadata.
type VOD struct {
	Date     time.Time
	ID       string
	Title    string
	Duration int
}

// download cancellation registry
var (
	activeMu      = &sync.Mutex{}
	activeCancels = map[string]context.CancelFunc{}
)

func CancelDownload(id string) bool {
	activeMu.Lock()
	defer activeMu.Unlock()
	if c, ok := activeCancels[id]; ok {
		c()
		delete(activeCancels, id)
		return true
	}
	return false
}

// FetchChannelVODs lists recent archive VODs using Twitch Helix (simple unpaged variant).
// (Historical / paged listing lives in catalog.go)
func FetchChannelVODs(ctx context.Context, channel string) ([]VOD, error) {
	if channel == "" {
		channel = os.Getenv("TWITCH_CHANNEL")
	}
	if channel == "" {
		return nil, nil
	}
	hc := &twitchapi.HelixClient{AppTokenSource: &twitchapi.TokenSource{ClientID: os.Getenv("TWITCH_CLIENT_ID"), ClientSecret: os.Getenv("TWITCH_CLIENT_SECRET")}, ClientID: os.Getenv("TWITCH_CLIENT_ID")}
	uid, err := hc.GetUserID(ctx, channel)
	if err != nil {
		return nil, err
	}
	videos, _, err := hc.ListVideos(ctx, uid, "", 20)
	if err != nil {
		return nil, err
	}
	out := make([]VOD, 0, len(videos))
	for _, v := range videos {
		created, _ := time.Parse(time.RFC3339, v.CreatedAt)
		out = append(out, VOD{ID: v.ID, Title: v.Title, Date: created, Duration: parseTwitchDuration(v.Duration)})
	}
	return out, nil
}

// DiscoverAndUpsert inserts newly discovered VODs (idempotent via INSERT OR IGNORE)
func DiscoverAndUpsert(ctx context.Context, db *sql.DB, channel string) error {
	vods, err := FetchChannelVODs(ctx, channel)
	if err != nil {
		return err
	}
	for _, v := range vods {
		_, _ = db.ExecContext(ctx, `INSERT INTO vods (channel, twitch_vod_id, title, date, duration_seconds, created_at) VALUES ($1,$2,$3,$4,$5,NOW()) ON CONFLICT (twitch_vod_id) DO NOTHING`, channel, v.ID, v.Title, v.Date, v.Duration)
	}
	return nil
}

// (historical catalog logic moved to catalog.go)

// (catalog backfill + duration parsing moved to catalog.go)

// downloadVOD uses yt-dlp to download a Twitch VOD by id.
// Security: when cookies are provided via YTDLP_COOKIES_PATH this function copies
// the file to a private temp path (0600) and passes --cookies, avoiding echoing
// sensitive headers to logs. Avoid enabling verbose yt-dlp logs when secrets are used.
func downloadVOD(ctx context.Context, db *sql.DB, id, dataDir string) (string, error) {
	// Stable output path so yt-dlp can resume (.part file) across restarts
	out := filepath.Join(dataDir, fmt.Sprintf("twitch_%s.mp4", id))
	url := "https://www.twitch.tv/videos/" + id
	logger := slog.Default().With(slog.String("vod_id", id), slog.String("component", "vod_download"))
	if corr := ctx.Value(struct{ string }{"corr"}); corr != nil {
		logger = logger.With(slog.Any("corr", corr))
	}
	logger.Info("download start", slog.String("out", out))
	telemetry.DownloadsStarted.Inc()

	// Resolve yt-dlp path (runtime image installs to /usr/local/bin)
	ytDLP := "yt-dlp"
	if p, err := exec.LookPath("yt-dlp"); err == nil {
		ytDLP = p
	} else if _, err2 := os.Stat("/usr/local/bin/yt-dlp"); err2 == nil {
		ytDLP = "/usr/local/bin/yt-dlp"
	}
	logger.Debug("downloader selected", slog.String("yt_dlp", ytDLP))

	// yt-dlp flags tuned for resilient HLS; let yt-dlp auto-pick best formats (avoid deprecated -f best warning)
	args := []string{
		"--continue",            // resume partial downloads
		"--retries", "infinite", // retry network errors
		"--fragment-retries", "infinite", // retry fragment errors (HLS)
		"--concurrent-fragments", "10", // speed up HLS by parallel fragments
		"--no-cache-dir", // avoid writing caches to disk
		"-o", out,        // output path
		url,
	}

	// Optional Twitch auth via cookies file. Copy to a temp file to avoid writing back to a read-only mount.
	hasSecrets := false
	var tmpCookiesPath string
	// Allow default path when env var is not set
	cf := strings.TrimSpace(os.Getenv("YTDLP_COOKIES_PATH"))
	if cf == "" {
		// Common default mount path in our compose
		if _, err := os.Stat("/run/cookies/twitch-cookies.txt"); err == nil {
			cf = "/run/cookies/twitch-cookies.txt"
		}
	}
	if cf != "" {
		// Create a private temp copy
		//nolint:gosec // G304: Path is from environment variable TWITCH_COOKIES_FILE, operator-controlled
		f, err := os.Open(cf)
		if err == nil {
			defer func() {
				if err := f.Close(); err != nil {
					slog.Warn("failed to close cookies file", slog.Any("err", err))
				}
			}()
			tf, terr := os.CreateTemp("", fmt.Sprintf("yt_cookies_%s_*.txt", id))
			if terr == nil {
				tmpCookiesPath = tf.Name()
				_, _ = io.Copy(tf, f)
				_ = tf.Chmod(0o600)
				_ = tf.Close()
			}
		}
		if tmpCookiesPath == "" {
			// Fallback to using source path directly
			tmpCookiesPath = cf
		}
		logger.Debug("using cookies file for yt-dlp", slog.String("cookies_path", cf))
		args = append([]string{"--cookies", tmpCookiesPath}, args...)
		hasSecrets = true
	}
	if extra := os.Getenv("YTDLP_ARGS"); strings.TrimSpace(extra) != "" {
		args = append(strings.Fields(extra), args...)
	}
	// Avoid -v when credentials are present to prevent yt-dlp echoing secrets in logs
	if !hasSecrets && (strings.EqualFold(os.Getenv("LOG_LEVEL"), "DEBUG") || os.Getenv("YTDLP_VERBOSE") == "1") {
		args = append([]string{"-v"}, args...)
	}

	// If aria2c available, prefer it for robustness on direct HTTP downloads
	if _, err := exec.LookPath("aria2c"); err == nil {
		// Reasonable defaults; yt-dlp will ignore for HLS fragment downloads
		args = append([]string{"--external-downloader", "aria2c", "--downloader-args", "aria2c:-x16 -s16 -k1M --file-allocation=none"}, args...)
	}

	// Retry loop with exponential backoff + jitter and configurable attempts
	maxAttempts := 5
	if s := os.Getenv("DOWNLOAD_MAX_ATTEMPTS"); s != "" {
		if n, err := strconv.Atoi(s); err == nil && n > 0 {
			maxAttempts = n
		}
	}
	baseBackoff := 2 * time.Second
	if s := os.Getenv("DOWNLOAD_BACKOFF_BASE"); s != "" {
		if d, err := time.ParseDuration(s); err == nil && d > 0 {
			baseBackoff = d
		}
	}
	var lastErr error
	for attempt := 0; attempt < maxAttempts; attempt++ {
		logger.Debug("download attempt", slog.Int("attempt", attempt+1), slog.Int("max", maxAttempts))
		if attempt > 0 {
			backoff := baseBackoff * time.Duration(1<<attempt)
			//nolint:gosec // G404: math/rand is sufficient for exponential backoff jitter, not used for security
			jitter := time.Duration(rand.Int63n(int64(baseBackoff))) // up to baseBackoff extra
			backoff += jitter
			logger.Warn("retrying download", slog.Int("attempt", attempt), slog.Duration("backoff", backoff))
			time.Sleep(backoff)
			activeMu.Lock()
			delete(activeCancels, id)
			activeMu.Unlock()
		}
		//nolint:gosec // G204: ytDLP command path is from environment variable or hardcoded constant, args are controlled
		cmd := exec.CommandContext(ctx, ytDLP, args...)
		stderr, errPipe := cmd.StderrPipe()
		if errPipe != nil {
			lastErr = errPipe
			break
		}
		if err := cmd.Start(); err != nil {
			lastErr = err
			break
		}
		activeMu.Lock()
		activeCancels[id] = func() { _ = cmd.Process.Kill() }
		activeMu.Unlock()
		progressRe := regexp.MustCompile(`(?i)\[download\]\s+([0-9.]+)%.*?of\s+~?([0-9.]+)([KMG]iB).*?at\s+([0-9.]+)([KMG]iB)/s.*?ETA\s+([0-9:]+)`) // best-effort
		totalBytes := int64(0)
		var lastPercent float64
		bytesRe := regexp.MustCompile(`(?i)([0-9.]+)([KMG]iB)`) // for size groups
		decUnit := func(val string, unit string) int64 {
			// Convert to bytes
			f := 0.0
			for _, c := range val {
				if c == '.' {
					continue
				}
			}
			if _, err := fmt.Sscanf(val, "%f", &f); err != nil {
				slog.Debug("failed to parse download size", slog.String("val", val), slog.Any("err", err))
			}
			mult := float64(1)
			switch strings.ToUpper(unit) {
			case "KIB":
				mult = 1024
			case "MIB":
				mult = 1024 * 1024
			case "GIB":
				mult = 1024 * 1024 * 1024
			}
			return int64(f * mult)
		}
		// Reader loop; also capture tail of stderr for diagnostics (with secret scrubbing)
		const maxTail = 100
		lastLines := make([]string, 0, maxTail)
		sanitize := func(s string) string {
			// Redact explicit Cookie headers and auth-token occurrences if any
			if i := strings.Index(s, "Cookie:"); i >= 0 {
				// keep prefix, redact rest of header value
				return s[:i+len("Cookie:")] + " [redacted]"
			}
			if strings.Contains(strings.ToLower(s), "auth-token=") {
				return regexp.MustCompile(`auth-token=[^;\s]+`).ReplaceAllString(s, "auth-token=[redacted]")
			}
			return s
		}
		appendLine := func(s string) {
			if s == "" {
				return
			}
			s = sanitize(s)
			if len(lastLines) >= maxTail {
				lastLines = lastLines[1:]
			}
			lastLines = append(lastLines, s)
		}
		// Reader loop
		go func() {
			buf := make([]byte, 16*1024)
			var line strings.Builder
			for {
				n, err := stderr.Read(buf)
				if n > 0 {
					chunk := string(buf[:n])
					for _, r := range chunk {
						if r == '\n' || r == '\r' {
							s := line.String()
							line.Reset()
							if m := progressRe.FindStringSubmatch(s); len(m) > 0 {
								// m[1]=percent, m[2]=size, m[3]=unit
								if totalBytes == 0 {
									if mm := bytesRe.FindStringSubmatch(m[2] + m[3]); len(mm) == 3 {
										totalBytes = decUnit(mm[1], mm[2])
									}
								}
								if p, err := strconv.ParseFloat(m[1], 64); err == nil {
									lastPercent = p
								}
								// approximate current bytes
								curBytes := int64(0)
								if totalBytes > 0 && lastPercent > 0 {
									curBytes = int64((lastPercent / 100.0) * float64(totalBytes))
								}
								// Update DB with approximate progress
								_, _ = db.ExecContext(ctx, `UPDATE vods SET download_state=$1, download_total=$2, download_bytes=$3, progress_updated_at=NOW() WHERE twitch_vod_id=$4`, s, totalBytes, curBytes, id)
							} else if strings.TrimSpace(s) != "" {
								appendLine(strings.TrimSpace(s))
							}
						} else {
							line.WriteRune(r)
						}
					}
				}
				if err != nil {
					break
				}
			}
		}()
		err := cmd.Wait()
		activeMu.Lock()
		delete(activeCancels, id)
		activeMu.Unlock()
		if tmpCookiesPath != "" && !strings.EqualFold(tmpCookiesPath, os.Getenv("YTDLP_COOKIES_PATH")) {
			_ = os.Remove(tmpCookiesPath)
		}
		if err == nil {
			// Finalize progress to 100%; determine actual file size if available
			actual := totalBytes
			if fi, statErr := os.Stat(out); statErr == nil {
				actual = fi.Size()
			}
			_, _ = db.ExecContext(ctx, `UPDATE vods SET download_state=$1, download_total=$2, download_bytes=$3, downloaded_path=$4, progress_updated_at=NOW() WHERE twitch_vod_id=$5`, "complete", actual, actual, out, id)
			logger.Info("download finished", slog.Int64("bytes", actual))
			telemetry.DownloadsSucceeded.Inc()
			return out, nil
		}
		// Classify error from stderr state we captured last; fallback to err.Error()
		detail := strings.Join(lastLines, "\n")
		lower := strings.ToLower(detail)
		if strings.Contains(lower, "subscriber-only") || strings.Contains(lower, "only available to subscribers") || strings.Contains(lower, "403") {
			logger.Warn("twitch indicates auth requirement; consider YTDLP_COOKIES_PATH")
		}
		lastErr = fmt.Errorf("yt-dlp: %w\nlast output:\n%s", err, detail)
		// Increment retry counter
		_, _ = db.ExecContext(ctx, `UPDATE vods SET download_retries = COALESCE(download_retries,0) + 1, progress_updated_at=NOW() WHERE twitch_vod_id=$1`, id)
		// If context canceled, stop immediately
		if ctx.Err() != nil {
			return "", ctx.Err()
		}
	}
	telemetry.DownloadsFailed.Inc()
	logger.Error("download exhausted retries", slog.Any("err", lastErr))
	return "", lastErr
}

// uploadToYouTube uploads the given video file using stored OAuth token.
// (moved uploadToYouTube implementation to processing.go)

// Circuit breaker helpers
func updateCircuitOnFailure(ctx context.Context, db *sql.DB, channel string) {
	threshold := 0
	if s := os.Getenv("CIRCUIT_FAILURE_THRESHOLD"); s != "" {
		if n, err := strconv.Atoi(s); err == nil {
			threshold = n
		}
	}
	if threshold <= 0 {
		return
	}
	var fails int
	row := db.QueryRowContext(ctx, `SELECT value FROM kv WHERE channel=$1 AND key='circuit_failures'`, channel)
	var val string
	_ = row.Scan(&val)
	if val != "" {
		if n, err := strconv.Atoi(val); err == nil {
			fails = n
		}
	}
	fails++
	_, _ = db.ExecContext(ctx, `INSERT INTO kv (channel,key,value,updated_at) VALUES ($1,'circuit_failures',$2,NOW())
		ON CONFLICT(channel,key) DO UPDATE SET value=EXCLUDED.value, updated_at=NOW()`, channel, fmt.Sprintf("%d", fails))
	if fails >= threshold {
		// open circuit
		cool := 5 * time.Minute
		if s := os.Getenv("CIRCUIT_OPEN_COOLDOWN"); s != "" {
			if d, err := time.ParseDuration(s); err == nil {
				cool = d
			}
		}
		until := time.Now().Add(cool).UTC().Format(time.RFC3339)

		// Check previous state for metrics
		var prevState string
		_ = db.QueryRowContext(ctx, `SELECT value FROM kv WHERE channel=$1 AND key='circuit_state'`, channel).Scan(&prevState)
		if prevState == "" {
			prevState = "closed"
		}
<<<<<<< HEAD

		_, _ = db.ExecContext(ctx, `INSERT INTO kv (key,value,updated_at) VALUES ('circuit_state','open',NOW())
			ON CONFLICT(key) DO UPDATE SET value=EXCLUDED.value, updated_at=NOW()`)
		_, _ = db.ExecContext(ctx, `INSERT INTO kv (key,value,updated_at) VALUES ('circuit_open_until',$1,NOW())
			ON CONFLICT(key) DO UPDATE SET value=EXCLUDED.value, updated_at=NOW()`, until)
		slog.Warn("circuit opened", slog.Int("failures", fails), slog.String("until", until))
=======
		
		_, _ = db.ExecContext(ctx, `INSERT INTO kv (channel,key,value,updated_at) VALUES ($1,'circuit_state','open',NOW())
			ON CONFLICT(channel,key) DO UPDATE SET value=EXCLUDED.value, updated_at=NOW()`, channel)
		_, _ = db.ExecContext(ctx, `INSERT INTO kv (channel,key,value,updated_at) VALUES ($1,'circuit_open_until',$2,NOW())
			ON CONFLICT(channel,key) DO UPDATE SET value=EXCLUDED.value, updated_at=NOW()`, channel, until)
		slog.Warn("circuit opened", slog.Int("failures", fails), slog.String("until", until), slog.String("channel", channel))
>>>>>>> 6e742384
		telemetry.UpdateCircuitGauge(true)
		telemetry.RecordCircuitStateChange(prevState, "open")
	}
}

func resetCircuit(ctx context.Context, db *sql.DB, channel string) {
	// success path: if half-open or open we close; reset failures
	var state string
	_ = db.QueryRowContext(ctx, `SELECT value FROM kv WHERE channel=$1 AND key='circuit_state'`, channel).Scan(&state)
	if state == "closed" && os.Getenv("CIRCUIT_FAILURE_THRESHOLD") == "" {
		return
	}

	// Record state change if transitioning
	if state != "" && state != "closed" {
		telemetry.RecordCircuitStateChange(state, "closed")
	}
<<<<<<< HEAD

	_, _ = db.ExecContext(ctx, `INSERT INTO kv (key,value,updated_at) VALUES ('circuit_failures','0',NOW())
		ON CONFLICT(key) DO UPDATE SET value=EXCLUDED.value, updated_at=NOW()`)
	_, _ = db.ExecContext(ctx, `INSERT INTO kv (key,value,updated_at) VALUES ('circuit_state','closed',NOW())
		ON CONFLICT(key) DO UPDATE SET value=EXCLUDED.value, updated_at=NOW()`)
	_, _ = db.ExecContext(ctx, `DELETE FROM kv WHERE key IN ('circuit_open_until')`)
=======
	
	_, _ = db.ExecContext(ctx, `INSERT INTO kv (channel,key,value,updated_at) VALUES ($1,'circuit_failures','0',NOW())
		ON CONFLICT(channel,key) DO UPDATE SET value=EXCLUDED.value, updated_at=NOW()`, channel)
	_, _ = db.ExecContext(ctx, `INSERT INTO kv (channel,key,value,updated_at) VALUES ($1,'circuit_state','closed',NOW())
		ON CONFLICT(channel,key) DO UPDATE SET value=EXCLUDED.value, updated_at=NOW()`, channel)
	_, _ = db.ExecContext(ctx, `DELETE FROM kv WHERE channel=$1 AND key IN ('circuit_open_until')`, channel)
>>>>>>> 6e742384
	telemetry.UpdateCircuitGauge(false)
}<|MERGE_RESOLUTION|>--- conflicted
+++ resolved
@@ -387,21 +387,12 @@
 		if prevState == "" {
 			prevState = "closed"
 		}
-<<<<<<< HEAD
-
+		
 		_, _ = db.ExecContext(ctx, `INSERT INTO kv (key,value,updated_at) VALUES ('circuit_state','open',NOW())
 			ON CONFLICT(key) DO UPDATE SET value=EXCLUDED.value, updated_at=NOW()`)
 		_, _ = db.ExecContext(ctx, `INSERT INTO kv (key,value,updated_at) VALUES ('circuit_open_until',$1,NOW())
 			ON CONFLICT(key) DO UPDATE SET value=EXCLUDED.value, updated_at=NOW()`, until)
 		slog.Warn("circuit opened", slog.Int("failures", fails), slog.String("until", until))
-=======
-		
-		_, _ = db.ExecContext(ctx, `INSERT INTO kv (channel,key,value,updated_at) VALUES ($1,'circuit_state','open',NOW())
-			ON CONFLICT(channel,key) DO UPDATE SET value=EXCLUDED.value, updated_at=NOW()`, channel)
-		_, _ = db.ExecContext(ctx, `INSERT INTO kv (channel,key,value,updated_at) VALUES ($1,'circuit_open_until',$2,NOW())
-			ON CONFLICT(channel,key) DO UPDATE SET value=EXCLUDED.value, updated_at=NOW()`, channel, until)
-		slog.Warn("circuit opened", slog.Int("failures", fails), slog.String("until", until), slog.String("channel", channel))
->>>>>>> 6e742384
 		telemetry.UpdateCircuitGauge(true)
 		telemetry.RecordCircuitStateChange(prevState, "open")
 	}
@@ -419,20 +410,11 @@
 	if state != "" && state != "closed" {
 		telemetry.RecordCircuitStateChange(state, "closed")
 	}
-<<<<<<< HEAD
-
+	
 	_, _ = db.ExecContext(ctx, `INSERT INTO kv (key,value,updated_at) VALUES ('circuit_failures','0',NOW())
 		ON CONFLICT(key) DO UPDATE SET value=EXCLUDED.value, updated_at=NOW()`)
 	_, _ = db.ExecContext(ctx, `INSERT INTO kv (key,value,updated_at) VALUES ('circuit_state','closed',NOW())
 		ON CONFLICT(key) DO UPDATE SET value=EXCLUDED.value, updated_at=NOW()`)
 	_, _ = db.ExecContext(ctx, `DELETE FROM kv WHERE key IN ('circuit_open_until')`)
-=======
-	
-	_, _ = db.ExecContext(ctx, `INSERT INTO kv (channel,key,value,updated_at) VALUES ($1,'circuit_failures','0',NOW())
-		ON CONFLICT(channel,key) DO UPDATE SET value=EXCLUDED.value, updated_at=NOW()`, channel)
-	_, _ = db.ExecContext(ctx, `INSERT INTO kv (channel,key,value,updated_at) VALUES ($1,'circuit_state','closed',NOW())
-		ON CONFLICT(channel,key) DO UPDATE SET value=EXCLUDED.value, updated_at=NOW()`, channel)
-	_, _ = db.ExecContext(ctx, `DELETE FROM kv WHERE channel=$1 AND key IN ('circuit_open_until')`, channel)
->>>>>>> 6e742384
 	telemetry.UpdateCircuitGauge(false)
 }